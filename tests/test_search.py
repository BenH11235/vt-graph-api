"""Test search VTGraph methods."""


import pytest
import six
import vt_graph_api

try:
  from unittest.mock import call
  from unittest.mock import Mock
  import urllib.parse as urlparse
except ImportError:
  from mock import call
  from mock import Mock
  import urlparse


test_graph = vt_graph_api.VTGraph(
    "Dummy api key",
    verbose=False,
    private=False,
    name="Graph test",
    user_editors=["jinfantes"],
    group_viewers=["virustotal"]
)


def test_search_connection_first_level(mocker):
  """Test search connection and found it in the first level."""
  request_data = {
      "data": [
          {
              "attributes": {},
              "id":
                  "7c11c7ccd384fd9f377da499fc0" +
                  "59fa08fdc33a1bb870b5bc3812d24dd421a16",
              "type": "file"
          }
      ]
  }
  mocker.spy(test_graph, "_get_expansion_nodes")
  mocker.spy(test_graph, "_parallel_expansion")
  node_a = vt_graph_api.Node(
      "26c808a1eb3eaa7bb29ec2ab834559f06f2636b87d5f542223426d6f238ff906",
      "file"
  )
  node_b = vt_graph_api.Node(
      "7c11c7ccd384fd9f377da499fc059fa08fdc33a1bb870b5bc3812d24dd421a16",
      "file"
  )
  m = mocker.Mock(status_code=200, json=mocker.Mock(return_value=request_data))
  mocker.patch("requests.get", return_value=m)
  assert test_graph._search_connection(node_a, [node_b], 1000, 5, 100)
  assert test_graph._get_expansion_nodes.call_count == len(
      node_a.expansions_available
  )
  assert test_graph._parallel_expansion.call_count == 1
  mocker.resetall()


def test_search_connection_second_level(mocker):
  """Test search connection and found it in the second level."""
  request_response_first_level = [
      {
          "data": [
              {
                  "attributes": {},
                  "id":
                      "7c11c7ccd384fd9f377da499fc059fa" +
                      "08fdc33a1bb870b5bc3812d24dd421a16",
                  "type": "file"
              }
          ]
      }
  ]
  request_response_second_level = [
      {
          "data": [
              {
                  "attributes": {},
                  "id": "nsis.sf.net",
                  "type": "domain"
              }
          ]
      },
  ]
  side_effects = list(
      request_response_first_level *
      len(vt_graph_api.Node.NODE_EXPANSIONS["file"])
  )
  side_effects += (
      request_response_second_level *
      len(vt_graph_api.Node.NODE_EXPANSIONS["file"])
  )
  node_a = vt_graph_api.Node(
      "26c808a1eb3eaa7bb29ec2ab834559f06f2636b87d5f542223426d6f238ff906",
      "file"
  )
  node_b = vt_graph_api.Node(
      "nsis.sf.net",
      "domain"
  )
  m = mocker.Mock(status_code=200, json=mocker.Mock(side_effect=side_effects))
  mocker.patch("requests.get", return_value=m)
  mocker.spy(test_graph, "_get_expansion_nodes")
  mocker.spy(test_graph, "_parallel_expansion")
  assert test_graph._search_connection(node_a, [node_b], 1000, 5, 100)
  assert test_graph._get_expansion_nodes.call_count == len(side_effects)
  # 2 is the number of distinct nodes that the algorithm will explore
  assert test_graph._parallel_expansion.call_count == 2
  mocker.resetall()


def test_search_connection_third_level(mocker):
  """Test search connection and found it in the third level."""
  request_response_first_level = [
      {
          "data": [
              {
                  "attributes": {},
                  "id":
                      "7c11c7ccd384fd9f377da499fc059fa" +
                      "08fdc33a1bb870b5bc3812d24dd421a16",
                  "type": "file"
              }
          ]
      }
  ]
  request_response_second_level = [
      {
          "data": [
              {
                  "attributes": {},
                  "id": "nsis.sf.net",
                  "type": "domain"
              }
          ]
      },
  ]
  request_response_third_level = [
      {
          "data": [
              {
                  "attributes": {},
                  "id":
                      "660903b139d5c7ec80af124e93320" +
                      "c18895de32135450d4acd14096e6c0dd2ef",
                  "type": "file"
              }
          ]
      },
  ]
  side_effects = list(
      request_response_first_level *
      len(vt_graph_api.Node.NODE_EXPANSIONS["file"])
  )
  side_effects += (
      request_response_second_level *
      len(vt_graph_api.Node.NODE_EXPANSIONS["file"])
  )
  side_effects += (
      request_response_third_level *
      len(vt_graph_api.Node.NODE_EXPANSIONS["domain"])
  )
  node_a = vt_graph_api.Node(
      "26c808a1eb3eaa7bb29ec2ab834559f06f2636b87d5f542223426d6f238ff906",
      "file"
  )
  node_b = vt_graph_api.Node(
      "660903b139d5c7ec80af124e93320c18895de32135450d4acd14096e6c0dd2ef",
      "file"
  )
  m = mocker.Mock(status_code=200, json=mocker.Mock(side_effect=side_effects))
  mocker.patch("requests.get", return_value=m)
  mocker.spy(test_graph, "_get_expansion_nodes")
  mocker.spy(test_graph, "_parallel_expansion")
  assert test_graph._search_connection(node_a, [node_b], 3000, 5, 1000)
  assert test_graph._get_expansion_nodes.call_count == len(side_effects)
  # 3 is the number of distinct nodes that the algorithm will explore
  assert test_graph._parallel_expansion.call_count == 3
  mocker.resetall()


def test_search_connection_not_found_and_consumes_max_api_quotas(mocker):
  """Test search connection and found it in the third level."""
  request_response_first_level = [
      {
          "data": [
              {
                  "attributes": {},
                  "id":
                      "7c11c7ccd384fd9f377da499fc059fa" +
                      "08fdc33a1bb870b5bc3812d24dd421a16",
                  "type": "file"
              }
          ]
      }
  ]
  request_response_second_level = [
      {
          "data": [
              {
                  "attributes": {},
                  "id": "nsis.sf.net",
                  "type": "domain"
              }
          ]
      },
  ]
  request_response_third_level = [
      {
          "data": [
              {
                  "attributes": {},
                  "id":
                      "660903b139d5c7ec80af124e93320" +
                      "c18895de32135450d4acd14096e6c0dd2ef",
                  "type": "file"
              }
          ]
      },
  ]
  side_effects = list(request_response_first_level * 17)
  side_effects += request_response_second_level * 289
  side_effects += request_response_third_level*2023
  node_a = vt_graph_api.Node(
      "26c808a1eb3eaa7bb29ec2ab834559f06f2636b87d5f542223426d6f238ff906",
      "file"
  )
  node_b = vt_graph_api.Node(
      "660903b139d5c7ec80af124e93320c18895de32135450d4acd14096e6c0dd2ef",
      "file"
  )
  m = mocker.Mock(status_code=200, json=mocker.Mock(side_effect=side_effects))
  mocker.patch("requests.get", return_value=m)
  mocker.spy(test_graph, "_get_expansion_nodes")
  mocker.spy(test_graph, "_parallel_expansion")
  assert not test_graph._search_connection(node_a, [node_b], 100, 5, 1000)
  assert test_graph._get_expansion_nodes.call_count <= 100
  mocker.resetall()

###############################################################################
#                              END TO END TEST                                #
###############################################################################
SOURCE_NODE_ID = ("26c808a1eb3eaa7bb29ec2ab834559f06f" +
                  "2636b87d5f542223426d6f238ff906")
INTERMEDIATE_NODE_ID = ("bde526ed27ce0630401ad2479401" +
                        "4b68e32de413de6bc7f37319e4cc4afa283d")
TARGET_NODE_ID = "nsis.sf.net"

EXPANSION_NODES = {
    SOURCE_NODE_ID: "file",
    INTERMEDIATE_NODE_ID: "file",
    "bde526ed27ce0630401ad24794014b68e32de413de6bc7f37319e4cc4afa283d": "file",
    "070f603e0443b1fae57425210fb3b27c2f77d8983cfefefb0ee185de572df33d": "file",
    "e575a260b7f9efe98a3674eb7347d01d447cebce0e6ef2b9b2444bdd0a98b0a2": "file",
    "d44cc91c43f7099a2c7b5cc4c56e4db903532e96f0b9c7c0a7f1b16117679b1e": "file",
    "e3ecdaf963efcfe5cf20559b4d68dd624ebb83f08d6be15d252a8baf0125eeb2": "file",
    "fb0b6044347e972e21b6c376e37e1115dab494a2c6b9fb28b92b1e45b45d0ebc": "file",
    "download.eu-west-3.fromsmash.co": "domain",
    "76.68.25.125": "ip_address",
    "99.52.126.32": "ip_address",
    "ohd.vault.cf": "domain",
    "http://junior.catsecurity.net/~tmdahr1245/wannacry.exe": "url",
    "428f22a9afd2797ede7c0583d34a052c32693cbb55f567a60298587b6e675c6f": "file",
    "junior.catsecurity.net": "domain",
    "http://cdn.discordapp.com/attachments/564096601342083104/5931234022" +
    "15325722/hungarianproject.exe": "url",
    "https://cdn.discordapp.com/attachments/564096601342083104/593123402" +
    "215325722/hungarianproject.exe": "url",
    "blackhatmail.com": "domain",
    "cdn-20.anonfile.com": "domain",
    "85ce324b8f78021ecfc9b811c748f19b82e61bb093ff64f2eab457f9ef19b186": "file",
    "5c1f4f69c45cff9725d9969f9ffcf79d07bd0f624e06cfa5bcbacd2211046ed6": "file",
    "a93ee7ea13238bd038bcbec635f39619db566145498fe6e0ea60e6e76d614bd3": "file",
}

EXPANSION_SIDE_EFFECTS = {
    SOURCE_NODE_ID: {
        "bundled_files": {
            "data": [
                {
                    "attributes": {},
                    "id": INTERMEDIATE_NODE_ID,
                    "type": "file"
                },
                {
                    "attributes": {},
                    "id": "070f603e0443b1fae57425210fb3b27c2f77d8983" +
                          "cfefefb0ee185de572df33d",
                    "type": "file"
                },
                {
                    "attributes": {},
                    "id": "e575a260b7f9efe98a3674eb7347d01d447cebce0" +
                          "e6ef2b9b2444bdd0a98b0a2",
                    "type": "file"
                },
                {
                    "attributes": {},
                    "id": "d44cc91c43f7099a2c7b5cc4c56e4db903532e96f" +
                          "0b9c7c0a7f1b16117679b1e",
                    "type": "file"
                },
                {
                    "attributes": {},
                    "id": "e3ecdaf963efcfe5cf20559b4d68dd624ebb83f08" +
                          "d6be15d252a8baf0125eeb2",
                    "type": "file"
                }
            ]
        },
        "carbonblack_children": {
            "data": []
        },
        "carbonblack_parents": {
            "data": [
                {
                    "attributes": {},
                    "id": "fb0b6044347e972e21b6c376e37e1115dab494a2c" +
                          "6b9fb28b92b1e45b45d0ebc",
                    "type": "file"
                }
            ]
        },
        "compressed_parents": {
            "data": [
                {
                    "attributes": {},
                    "id": "fb0b6044347e972e21b6c376e37e1115dab494a2c" +
                          "6b9fb28b92b1e45b45d0ebc",
                    "type": "file"
                }
            ]
        },
        "contacted_domains": {
            "data": [
                {
                    "attributes": {},
                    "id": "download.eu-west-3.fromsmash.co",
                    "type": "domain"
                },
                {
                    "attributes": {},
                    "id": "ohd.vault.cf",
                    "type": "domain"
                }
            ]
        },
        "contacted_ips": {
            "data": [
                {
                    "attributes": {},
                    "id": "76.68.25.125",
                    "type": "ip_address"
                },
                {
                    "attributes": {},
                    "id": "99.52.126.32",
                    "type": "ip_address"
                }
            ]
        },
        "contacted_urls": {
            "data": []
        },
        "email_parents": {
            "data": []
        },
        "embedded_domains": {
            "data": [
                {
                    "attributes": {},
                    "id": "ohd.vault.cf",
                    "type": "domain"
                }
            ]
        },
        "embedded_urls": {
            "data": [
                {
                    "attributes": {},
                    "id": "http://junior.catsecurity.net/~tmdahr1245" +
                          "/wannacry.exe",
                    "type": "url"
                }
            ]
        },
        "embedded_ips": {
            "data": []
        },
        "execution_parents": {
            "data": [
                {
                    "attributes": {},
                    "id": "fb0b6044347e972e21b6c376e37e1115dab494a2c" +
                          "6b9fb28b92b1e45b45d0ebc",
                    "type": "file"
                },
                {
                    "attributes": {},
                    "id": "428f22a9afd2797ede7c0583d34a052c32693cbb5" +
                          "5f567a60298587b6e675c6f",
                    "type": "file"
                }
            ]
        },
        "itw_domains": {
            "data": [
                {
                    "attributes": {},
                    "id": "junior.catsecurity.net",
                    "type": "domain"
                },
                {
                    "attributes": {},
                    "id": "download.eu-west-3.fromsmash.co",
                    "type": "domain"
                },
                {
                    "attributes": {},
                    "id": "ohd.vault.cf",
                    "type": "domain"
                }
            ]
        },
        "itw_urls": {
            "data": [
                {
                    "attributes": {},
                    "id": "http://junior.catsecurity.net/~tmdahr1245" +
                          "/wannacry.exe",
                    "type": "url"
                },
                {
                    "attributes": {},
                    "id": "http://cdn.discordapp.com/attachments/564" +
                          "096601342083104/593123402215325722/hungar" +
                          "ianproject.exe",
                    "type": "url"
                },
                {
                    "attributes": {},
                    "id": "https://cdn.discordapp.com/attachments/564" +
                          "096601342083104/593123402215325722/hungari" +
                          "anproject.exe",
                    "type": "url"
                }
            ]
        },
        "overlay_parents": {
            "data": []
        },
        "pcap_parents": {
            "data": [
                {
                    "attributes": {},
                    "id": "blackhatmail.com",
                    "type": "domain"
                },
                {
                    "attributes": {},
                    "id": "cdn-20.anonfile.com",
                    "type": "domain"
                }
            ]
        },
        "pe_resource_parents": {
            "data": [
                {
                    "attributes": {},
                    "id": "fb0b6044347e972e21b6c376e37e1115dab494a2c6b9" +
                          "fb28b92b1e45b45d0ebc",
                    "type": "file"
                },
                {
                    "attributes": {},
                    "id": "428f22a9afd2797ede7c0583d34a052c32693cbb55f5" +
                          "67a60298587b6e675c6f",
                    "type": "file"
                },
                {
                    "attributes": {},
                    "id": "85ce324b8f78021ecfc9b811c748f19b82e61bb093ff6" +
                          "4f2eab457f9ef19b186",
                    "type": "file"
                },
                {
                    "attributes": {},
                    "id": "5c1f4f69c45cff9725d9969f9ffcf79d07bd0f624e06c" +
                          "fa5bcbacd2211046ed6",
                    "type": "file"
                },
                {
                    "attributes": {},
                    "id": "a93ee7ea13238bd038bcbec635f39619db566145498fe" +
                          "6e0ea60e6e76d614bd3",
                    "type": "file"
                }
            ]
        },
        "similar_files": {
            "data": []
        },
    },
    # Intermediate node will achieve target node in his fifth expansion.
    INTERMEDIATE_NODE_ID: {
        "bundled_files": {
            "data": [
                {
                    "attributes": {},
                    "id": "fb0b6044347e972e21b6c376e37e1115dab494a2" +
                          "c6b9fb28b92b1e45b45d0ebc",
                    "type": "file"
                }
            ]
        },
        "carbonblack_children": {
            "data": []
        },
        "carbonblack_parents": {
            "data": []
        },
        "compressed_parents": {
            "data": []
        },
        "contacted_domains": {
            "data": []
        },
        "contacted_ips": {
            "data": []
        },
        "contacted_urls": {
            "data": []
        },
        "email_parents": {
            "data": []
        },
        "embedded_domains": {
            "data": [
                {
                    "attributes": {},
                    "id": TARGET_NODE_ID,
                    "type": "domain"
                }
            ]
        },

        "embedded_urls": {
            "data": [
                {
                    "attributes": {},
                    "id": "http://junior.catsecurity.net/~tmdahr1245" +
                          "/wannacry.exe",
                    "type": "url"
                }
            ]
        },
        "embedded_ips": {
            "data": []
        },
        "execution_parents": {
            "data": [
                {
                    "attributes": {},
                    "id": "fb0b6044347e972e21b6c376e37e1115dab494a2c" +
                          "6b9fb28b92b1e45b45d0ebc",
                    "type": "file"
                },
                {
                    "attributes": {},
                    "id": "428f22a9afd2797ede7c0583d34a052c32693cbb5" +
                          "5f567a60298587b6e675c6f",
                    "type": "file"
                }
            ]
        },
        "itw_domains": {
            "data": [
                {
                    "attributes": {},
                    "id": "junior.catsecurity.net",
                    "type": "domain"
                },
                {
                    "attributes": {},
                    "id": "download.eu-west-3.fromsmash.co",
                    "type": "domain"
                },
                {
                    "attributes": {},
                    "id": "ohd.vault.cf",
                    "type": "domain"
                }
            ]
        },
        "itw_urls": {
            "data": [
                {
                    "attributes": {},
                    "id": "http://junior.catsecurity.net/~tmdahr1245" +
                          "/wannacry.exe",
                    "type": "url"
                },
                {
                    "attributes": {},
                    "id": "http://cdn.discordapp.com/attachments/564" +
                          "096601342083104/593123402215325722/hungar" +
                          "ianproject.exe",
                    "type": "url"
                },
                {
                    "attributes": {},
                    "id": "https://cdn.discordapp.com/attachments/564" +
                          "096601342083104/593123402215325722/hungari" +
                          "anproject.exe",
                    "type": "url"
                }
            ]
        },
        "overlay_parents": {
            "data": []
        },
        "pcap_parents": {
            "data": [
                {
                    "attributes": {},
                    "id": "blackhatmail.com",
                    "type": "domain"
                },
                {
                    "attributes": {},
                    "id": "cdn-20.anonfile.com",
                    "type": "domain"
                }
            ]
        },
        "pe_resource_parents": {
            "data": [
                {
                    "attributes": {},
                    "id": "fb0b6044347e972e21b6c376e37e1115dab494a2c6b9" +
                          "fb28b92b1e45b45d0ebc",
                    "type": "file"
                },
                {
                    "attributes": {},
                    "id": "428f22a9afd2797ede7c0583d34a052c32693cbb55f5" +
                          "67a60298587b6e675c6f",
                    "type": "file"
                },
                {
                    "attributes": {},
                    "id": "85ce324b8f78021ecfc9b811c748f19b82e61bb093ff6" +
                          "4f2eab457f9ef19b186",
                    "type": "file"
                },
                {
                    "attributes": {},
                    "id": "5c1f4f69c45cff9725d9969f9ffcf79d07bd0f624e06c" +
                          "fa5bcbacd2211046ed6",
                    "type": "file"
                },
                {
                    "attributes": {},
                    "id": "a93ee7ea13238bd038bcbec635f39619db566145498fe" +
                          "6e0ea60e6e76d614bd3",
                    "type": "file"
                }
            ]
        },
        "similar_files": {
            "data": []
        },
    }
}


def mock_request(url, headers, timeout):
  """Mock for method request.get()."""
  assert "x-apikey" in headers
  assert timeout == vt_graph_api.VTGraph.REQUEST_TIMEOUT
  # url path format "/api/v3/<type>/<id>/<expansion>"
  # if id is url it will require extra parse.
  url = urlparse.urlparse(url)
  path = url.path.split("/api/v3/")[1].split("/")
  expansion = path[-1]
  # if url join path again
  node_id = "/".join(path[1:-1])
  if node_id not in EXPANSION_NODES:
    pytest.xfail("This call have never been invoked")

  if node_id not in EXPANSION_SIDE_EFFECTS:
    mock = Mock(
        status_code=200,
        json=Mock(
            return_value={"data": []}
        )
    )
  else:
    mock = Mock(
        status_code=200,
        json=Mock(
            return_value=EXPANSION_SIDE_EFFECTS[node_id][expansion]
        )
    )
  return mock


def test_search_connection_second_level_real_data(mocker):
  """Test search connection end to end.

                     +-----------------+SOURCE_NODE+-----------------+
                     |                       +                       |
                     |                 +-----+---------+             |
                     v                 v               v             v
              bundled_files   carbonblack_children    ...      similar_files
                     +                 +               +             +
         +-----------+----+      +-----+-----+         |      +-------------+
         |           |    |      |           |         |      |      |      |
         v           v    v      v           v         v      v      v      v
  INTERMEDIATE_NODE ...  ...    ...         ...       ...    ...    ...    ...
         +
   +-----+---------------------+
   |             |             |
   v             v             v
  ...    contacted_domains    ...
                 +
                 |
                 v
            TARGET_NODE
  """
  node_a = vt_graph_api.Node(
      "26c808a1eb3eaa7bb29ec2ab834559f06f2636b87d5f542223426d6f238ff906",
      "file"
  )
  intermediate_node = vt_graph_api.Node(
      INTERMEDIATE_NODE_ID,
      "file"
  )
  node_b = vt_graph_api.Node(
      "nsis.sf.net",
      "domain"
  )
  mocker.patch("requests.get", mock_request)
  mocker.spy(test_graph, "_get_expansion_nodes")
  mocker.spy(test_graph, "_parallel_expansion")
  total_nodes_first_level = len(
      node_a.expansions_available
  )
  assert test_graph._search_connection(node_a, [node_b], 1000, 5, 100)
  # Check that _get_expansion_nodes was called with the correct arguments.
  calls = [
      call(node_a, "bundled_files", 40),
      call(node_a, "carbonblack_children", 40),
      call(node_a, "carbonblack_parents", 40),
      call(node_a, "compressed_parents", 40),
      call(node_a, "contacted_domains", 40),
      call(node_a, "contacted_ips", 40),
      call(node_a, "contacted_urls", 40),
      call(node_a, "email_parents", 40),
      call(node_a, "embedded_domains", 40),
      call(node_a, "embedded_urls", 40),
      call(node_a, "embedded_ips", 40),
      call(node_a, "execution_parents", 40),
      call(node_a, "itw_domains", 40),
      call(node_a, "itw_urls", 40),
      call(node_a, "overlay_parents", 40),
      call(node_a, "pcap_parents", 40),
      call(node_a, "pe_resource_parents", 40),
      call(node_a, "similar_files", 40),
      call(intermediate_node, "bundled_files", 40),
      call(intermediate_node, "carbonblack_children", 40),
      call(intermediate_node, "carbonblack_parents", 40),
      call(intermediate_node, "compressed_parents", 40),
      call(intermediate_node, "contacted_domains", 40),
      call(intermediate_node, "contacted_ips", 40),
      call(intermediate_node, "contacted_urls", 40),
      call(intermediate_node, "email_parents", 40),
      call(intermediate_node, "embedded_domains", 40),
      call(intermediate_node, "embedded_urls", 40),
      call(intermediate_node, "embedded_ips", 40),
      call(intermediate_node, "execution_parents", 40),
      call(intermediate_node, "itw_domains", 40),
      call(intermediate_node, "itw_urls", 40),
      call(intermediate_node, "overlay_parents", 40),
      call(intermediate_node, "pcap_parents", 40),
      call(intermediate_node, "pe_resource_parents", 40),
      call(intermediate_node, "similar_files", 40),
  ]
  test_graph._get_expansion_nodes.assert_has_calls(calls, any_order=True)
  total_expansion_calls = 0
  for node_type in six.itervalues(EXPANSION_NODES):
    total_expansion_calls += len(vt_graph_api.Node.NODE_EXPANSIONS[node_type])
<<<<<<< HEAD
=======
  # all assertions are less than instead of equal because of the difficult of
  # stopping threads when solution is found.
>>>>>>> bdae7783
  assert test_graph._get_expansion_nodes.call_count <= total_expansion_calls
  assert test_graph._parallel_expansion.call_count <= (
      1 +
      total_nodes_first_level +
      289  # max expansions in second level
  )
  mocker.resetall()<|MERGE_RESOLUTION|>--- conflicted
+++ resolved
@@ -792,11 +792,8 @@
   total_expansion_calls = 0
   for node_type in six.itervalues(EXPANSION_NODES):
     total_expansion_calls += len(vt_graph_api.Node.NODE_EXPANSIONS[node_type])
-<<<<<<< HEAD
-=======
   # all assertions are less than instead of equal because of the difficult of
   # stopping threads when solution is found.
->>>>>>> bdae7783
   assert test_graph._get_expansion_nodes.call_count <= total_expansion_calls
   assert test_graph._parallel_expansion.call_count <= (
       1 +
